// SPDX-License-Identifier: GPL-3.0-or-later

pragma solidity >=0.8.4;

import './ERC1155.sol';
import './libraries/SafeTransferLib.sol';
import './utils/Multicall.sol';
import './interfaces/IPairSwap.sol';

/// @notice Extensible 1155-based exchange for liquidity pairs
contract Helios is ERC1155, Multicall, ReentrancyGuard {
    /// -----------------------------------------------------------------------
    /// Library usage
    /// -----------------------------------------------------------------------

    using SafeTransferLib for address;

    /// -----------------------------------------------------------------------
    /// Events
    /// -----------------------------------------------------------------------

    event PairCreated(address indexed to, address token0, address token1, uint256 indexed id);
    event LiquidityAdded(address indexed to, uint256 indexed id, uint256 token0amount, uint256 token1amount);
    event LiquidityRemoved(address indexed from, uint256 indexed id, uint256 amount0out, uint256 amount1out);
    event Swapped(address indexed to, uint256 indexed id, address tokenIn, uint256 amountIn, uint256 amountOut);

    /// -----------------------------------------------------------------------
    /// Errors
    /// -----------------------------------------------------------------------

<<<<<<< HEAD
=======
    error Locked();
>>>>>>> e7c82c18
    error IdenticalTokens();
    error NoSwapper();
    error PairExists();
    error NoPair();
    error NoLiquidity();
    error NotPairToken();

    /// -----------------------------------------------------------------------
    /// LP Storage
    /// -----------------------------------------------------------------------

    /// @dev tracks new LP ids
    uint256 public totalSupply;
    /// @dev tracks LP amount per id
    mapping(uint256 => uint256) totalSupplyForId;
    /// @dev maps Helios LP to settings
    mapping(uint256 => Pair) public pairs;
    /// @dev internal mapping to check Helios LP settings
    mapping(address => mapping(address => mapping(address => mapping(uint256 => uint256)))) private pairSettings;

    struct Pair {
        address token0; // first pair token
        address token1; // second pair token
        address swapper; // pair output target
        uint112 reserve0; // first pair token reserve
        uint112 reserve1; // second pair token reserve
        uint8 fee; // fee back to pair liquidity providers
    }

    /// -----------------------------------------------------------------------
    /// LP Logic
    /// -----------------------------------------------------------------------

    /// @notice Create new Helios LP
    /// @param to The recipient of Helios liquidity
    /// @param tokenA The first asset in Helios LP (will be sorted)
    /// @param tokenB The second asset in Helios LP (will be sorted)
    /// @param tokenAamount The value deposited for tokenA
    /// @param tokenBamount The value deposited for tokenB
    /// @param swapper The contract that provides swapping logic for LP
    /// @param fee The designated LP fee
    /// @param data Bytecode provided for recipient of Helios liquidity
    /// @return id The Helios LP id in 1155 tracking
    /// @return liq The liquidity output from swapper
    function createPair(
        address to,
        address tokenA,
        address tokenB,
        uint112 tokenAamount,
        uint112 tokenBamount,
        address swapper,
        uint8 fee,
        bytes calldata data
    ) public payable virtual returns (uint256 id, uint256 liq) {
        if (tokenA == tokenB) revert IdenticalTokens();
        if (swapper == address(0) || swapper.code.length == 0) revert NoSwapper();

        // sort tokens and amounts
        (address token0, address token1) = (tokenA, tokenB);
        (uint112 token0amount, uint112 token1amount) = (tokenAamount, tokenBamount);
        
        if (tokenB > tokenA) {
            (token0, token1) = (tokenB, tokenA);
            (token0amount, token1amount) = (tokenBamount, tokenAamount);
        }

        if (pairSettings[token0][token1][swapper][fee] != 0) revert PairExists();

        // if ETH attached, overwrite token0 and token0amount
        if (msg.value != 0) {
            token0 = address(0);
            token0amount = uint112(msg.value);
            token1._safeTransferFrom(msg.sender, address(this), token1amount);
        } else {
            token0._safeTransferFrom(msg.sender, address(this), token0amount);
            token1._safeTransferFrom(msg.sender, address(this), token1amount);
        }

        id = ++totalSupply;
        
        pairSettings[token0][token1][swapper][fee] = id;

        pairs[id] = Pair({
            token0: token0,
            token1: token1,
            swapper: swapper,
            reserve0: token0amount,
            reserve1: token1amount,
            fee: fee
        });

        // swapper logic returns output liquidity
        liq = ISwap(swapper).addLiquidity(id, token0amount, token1amount);

        _mint(
            to,
            id,
            liq,
            data
        );

        totalSupplyForId[id] = liq;

        emit PairCreated(to, token0, token1, id);
    }

    /// @notice Add liquidity to Helios LP
    /// @param to The recipient of Helios liquidity
    /// @param id The Helios LP id in 1155 tracking
    /// @param token0amount The asset amount deposited for token0
    /// @param token1amount The asset amount deposited for token1
    /// @param data Bytecode provided for recipient of Helios liquidity
    /// @return liq The liquidity output from swapper
    function addLiquidity(
        address to,
        uint256 id, 
        uint256 token0amount,
        uint256 token1amount,
        bytes calldata data
    ) public payable virtual returns (uint256 liq) {
        if (id > totalSupply) revert NoPair();

        Pair storage pair = pairs[id];

        // if base is address(0), assume ETH and overwrite amount
        if (pair.token0 == address(0)) {
            token0amount = uint112(msg.value);
            pair.token1._safeTransferFrom(msg.sender, address(this), token1amount);
        } else { 
            pair.token0._safeTransferFrom(msg.sender, address(this), token0amount);
            pair.token1._safeTransferFrom(msg.sender, address(this), token1amount);
        }

        // swapper dictates output LP
        liq = ISwap(pair.swapper).addLiquidity(id, token0amount, token1amount);
        
        if (liq == 0) revert NoLiquidity();

        pair.reserve0 += uint112(token0amount);
        pair.reserve1 += uint112(token1amount);

        _mint(
            to,
            id,
            liq,
            data
        );

        totalSupplyForId[id] += liq;

        emit LiquidityAdded(to, id, token0amount, token1amount);
    }

    /// @notice Remove liquidity from Helios LP
    /// @param to The recipient of Helios outputs
    /// @param id The Helios LP id in 1155 tracking
    /// @param liq The liquidity amount to burn
    /// @return amount0out The value output for token0
    /// @return amount1out The value output for token1
    function removeLiquidity(
        address to, 
        uint256 id, 
        uint256 liq
    ) public payable virtual returns (uint256 amount0out, uint256 amount1out) {
        if (id > totalSupply) revert NoPair();

        Pair storage pair = pairs[id];

        _burn(
            msg.sender,
            id,
            liq
        );

        // swapper dictates output amounts
        (amount0out, amount1out) = ISwap(pair.swapper).removeLiquidity(id, liq);
        
        if (pair.token0 == address(0)) {
            to._safeTransferETH(amount0out);
        } else {
            pair.token0._safeTransfer(to, amount0out);
        }

        pair.token1._safeTransfer(to, amount1out);

        pair.reserve0 -= uint112(amount0out);
        pair.reserve1 -= uint112(amount1out);

        totalSupplyForId[id] -= liq;

        emit LiquidityRemoved(to, id, amount0out, amount1out);
    }

    /// -----------------------------------------------------------------------
    /// Swap Logic
    /// -----------------------------------------------------------------------

    /// @notice Swap against Helios LP
    /// @param to The recipient of Helios output
    /// @param id The Helios LP id in 1155 tracking
    /// @param tokenIn The asset to swap from
    /// @param amountIn The amount of asset to swap
    /// @param amountOut The Helios output from swap
    function swap(
        address to, 
        uint256 id, 
        address tokenIn, 
        uint256 amountIn
    ) public payable virtual returns (uint256 amountOut) {
        if (id > totalSupply) revert NoPair();

        Pair storage pair = pairs[id];

        if (tokenIn != pair.token0 && tokenIn != pair.token1) revert NotPairToken();
        
        if (tokenIn == address(0)) {
            amountIn = msg.value;
        } else {
            tokenIn._safeTransferFrom(msg.sender, address(this), amountIn);
        }

        amountOut = ISwap(pair.swapper).swap(id, tokenIn, amountIn);

        if (tokenIn == pair.token1) {
            if (pair.token0 == address(0)) {
                to._safeTransferETH(amountOut);
            } else {
                pair.token0._safeTransfer(to, amountOut);
            }

            pair.reserve0 -= uint112(amountOut);
            pair.reserve1 += uint112(amountIn);
        } else {
            pair.token1._safeTransfer(to, amountOut);

            pair.reserve0 += uint112(amountIn);
            pair.reserve1 -= uint112(amountOut);
        }

        emit Swapped(to, id, tokenIn, amountIn, amountOut);
    }
}<|MERGE_RESOLUTION|>--- conflicted
+++ resolved
@@ -8,7 +8,7 @@
 import './interfaces/IPairSwap.sol';
 
 /// @notice Extensible 1155-based exchange for liquidity pairs
-contract Helios is ERC1155, Multicall, ReentrancyGuard {
+contract Helios is ERC1155, Multicall {
     /// -----------------------------------------------------------------------
     /// Library usage
     /// -----------------------------------------------------------------------
@@ -28,10 +28,6 @@
     /// Errors
     /// -----------------------------------------------------------------------
 
-<<<<<<< HEAD
-=======
-    error Locked();
->>>>>>> e7c82c18
     error IdenticalTokens();
     error NoSwapper();
     error PairExists();
