// SPDX-License-Identifier: GPL-3.0-or-later

pragma solidity >=0.8.4;

/// @notice A generic interface for a contract which properly accepts ERC-1155 tokens
/// @author Solmate (https://github.com/Rari-Capital/solmate/blob/main/src/tokens/ERC1155.sol)
interface ERC1155TokenReceiver {
    function onERC1155Received(
        address operator,
        address from,
        uint256 id,
        uint256 amount,
        bytes calldata data
    ) external returns (bytes4);

    function onERC1155BatchReceived(
        address operator,
        address from,
        uint256[] calldata ids,
        uint256[] calldata amounts,
        bytes calldata data
    ) external returns (bytes4);
}

/// @notice Minimalist and gas efficient standard ERC-1155 implementation with meta-tx support
/// @author Modified from Solmate (https://github.com/Rari-Capital/solmate/blob/main/src/tokens/ERC1155.sol)
abstract contract ERC1155 {
    /// -----------------------------------------------------------------------
    /// Events
    /// -----------------------------------------------------------------------

    event TransferSingle(
        address indexed operator,
        address indexed from,
        address indexed to,
        uint256 id,
        uint256 amount
    );

    event TransferBatch(
        address indexed operator,
        address indexed from,
        address indexed to,
        uint256[] ids,
        uint256[] amounts
    );

    event ApprovalForAll(address indexed owner, address indexed operator, bool approved);

    /// -----------------------------------------------------------------------
    /// Errors
    /// -----------------------------------------------------------------------

    error ArrayParity();
    error InvalidOperator();
    error InvalidReceiver();
    error SigExpired();
    error InvalidSig();
    error InvalidSigner();

    /// -----------------------------------------------------------------------
    /// ERC-1155 storage
    /// -----------------------------------------------------------------------

    mapping(address => mapping(uint256 => uint256)) public balanceOf;
    mapping(address => mapping(address => bool)) public isApprovedForAll;

    /// -----------------------------------------------------------------------
    /// EIP-2612-like storage
    /// -----------------------------------------------------------------------

    uint256 internal immutable INITIAL_CHAIN_ID;
    bytes32 internal immutable INITIAL_DOMAIN_SEPARATOR;
    bytes32 internal constant PERMIT_TYPEHASH =
        keccak256('Permit(address owner,address operator,bool approved,uint256 nonce,uint256 deadline)');

    mapping(address => uint256) public nonces;

    /// -----------------------------------------------------------------------
    /// Metadata
    /// -----------------------------------------------------------------------

    string public baseURI = "PLACEHOLDER";
    string public constant name = "Helios";
    string public constant symbol = "HELI";

    /// -----------------------------------------------------------------------
    /// Constructor
    /// -----------------------------------------------------------------------
    
    constructor() {
        INITIAL_CHAIN_ID = block.chainid;
        INITIAL_DOMAIN_SEPARATOR = _computeDomainSeparator();
    }

    /// -----------------------------------------------------------------------
    /// ERC-1155 logic
    /// -----------------------------------------------------------------------

    function balanceOfBatch(address[] memory owners, uint256[] memory ids)
        public
        view
        virtual
        returns (uint256[] memory balances)
    {
        uint256 ownersLength = owners.length; // saves MLOADs

        if (ownersLength != ids.length) revert ArrayParity();

        balances = new uint256[](ownersLength);

        // unchecked because the only math done is incrementing
        // the array index counter which cannot possibly overflow
        unchecked {
            for (uint256 i = 0; i < ownersLength; i++) {
                balances[i] = balanceOf[owners[i]][ids[i]];
            }
        }
    }

    function uri(uint256) public view virtual returns (string memory) {
        return baseURI;
    }

    function setApprovalForAll(address operator, bool approved) public virtual {
        isApprovedForAll[msg.sender][operator] = approved;

        emit ApprovalForAll(msg.sender, operator, approved);
    }

    function safeTransferFrom(
        address from,
        address to,
        uint256 id,
        uint256 amount,
        bytes memory data
    ) public virtual {
        if (msg.sender != from && !isApprovedForAll[from][msg.sender]) revert InvalidOperator();

        balanceOf[from][id] -= amount;
        balanceOf[to][id] += amount;

        emit TransferSingle(msg.sender, from, to, id, amount);

        if (to.code.length != 0 ? to == address(0) :
            ERC1155TokenReceiver(to).onERC1155Received(msg.sender, from, id, amount, data) !=
                ERC1155TokenReceiver.onERC1155Received.selector
        ) revert InvalidReceiver();
    }

    function safeBatchTransferFrom(
        address from,
        address to,
        uint256[] memory ids,
        uint256[] memory amounts,
        bytes memory data
    ) public virtual {
        uint256 idsLength = ids.length; // saves MLOADs

        if (idsLength != amounts.length) revert ArrayParity();
<<<<<<< HEAD
        if (msg.sender != from || !isApprovedForAll[from][msg.sender]) revert InvalidOperator();

        for (uint256 i = 0; i < idsLength; ) {
=======
        if (msg.sender != from && !isApprovedForAll[from][msg.sender]) revert InvalidOperator();

        for (uint256 i = 0; i < idsLength;) {
>>>>>>> e7c82c18
            uint256 id = ids[i];
            uint256 amount = amounts[i];

            balanceOf[from][id] -= amount;
            balanceOf[to][id] += amount;

            // an array can't have a total length
            // larger than the max uint256 value
            unchecked {
                i++;
            }
        }

        emit TransferBatch(msg.sender, from, to, ids, amounts);

        if (to.code.length != 0 ? to == address(0) :
            ERC1155TokenReceiver(to).onERC1155BatchReceived(msg.sender, from, ids, amounts, data) !=
                ERC1155TokenReceiver.onERC1155BatchReceived.selector
        ) revert InvalidReceiver();
    }

    /// -----------------------------------------------------------------------
    /// EIP-2612-like logic
    /// -----------------------------------------------------------------------

    function permit(
        address owner,
        address operator,
        bool approved,
        uint256 deadline,
        uint8 v,
        bytes32 r,
        bytes32 s
    ) public virtual {
        if (block.timestamp > deadline) revert SigExpired();
   
        // cannot realistically overflow on human timescales
        unchecked {
            bytes32 digest = keccak256(
                abi.encodePacked(
                    '\x19\x01',
                    DOMAIN_SEPARATOR(),
                    keccak256(
                        abi.encode(keccak256('Permit(address owner,address operator,bool approved,uint256 nonce,uint256 deadline)'), 
                        owner, operator, approved, nonces[owner]++, deadline))
                )
            );

<<<<<<< HEAD
            address recoveredAddress = ecrecover(digest, v, r, s);

            if (recoveredAddress == address(0)) revert InvalidSig();
            if (recoveredAddress != owner) revert InvalidSigner();
=======
            address signer = ecrecover(digest, v, r, s);

            if (signer == address(0) || signer != owner) revert InvalidSig();
>>>>>>> e7c82c18
        }

        isApprovedForAll[owner][operator] = approved;

        emit ApprovalForAll(owner, operator, approved);
    }

    function DOMAIN_SEPARATOR() public view virtual returns (bytes32) {
        return block.chainid == INITIAL_CHAIN_ID ? INITIAL_DOMAIN_SEPARATOR : _computeDomainSeparator();
    }

    function _computeDomainSeparator() internal view virtual returns (bytes32) {
        return 
            keccak256(
                abi.encode(
                    keccak256('EIP712Domain(string name,string version,uint256 chainId,address verifyingContract)'),
                    keccak256(bytes(name)),
                    bytes('1'),
                    block.chainid,
                    address(this)
                )
            );
    }

    /// -----------------------------------------------------------------------
    /// ERC-165 logic
    /// -----------------------------------------------------------------------

    function supportsInterface(bytes4 interfaceId) public pure virtual returns (bool) {
        return
            interfaceId == 0x01ffc9a7 || // ERC-165 Interface ID for ERC-165
            interfaceId == 0xd9b67a26 || // ERC-165 Interface ID for ERC-1155
            interfaceId == 0x0e89341c; // ERC-165 Interface ID for ERC-1155 MetadataURI
    }

    /// -----------------------------------------------------------------------
    /// Mint/Burn logic
    /// -----------------------------------------------------------------------

    function _mint(
        address to,
        uint256 id,
        uint256 amount,
        bytes memory data
    ) internal {
        balanceOf[to][id] += amount;

        emit TransferSingle(msg.sender, address(0), to, id, amount);

        if (to.code.length != 0 ? to == address(0) :
            ERC1155TokenReceiver(to).onERC1155Received(msg.sender, address(0), id, amount, data) !=
                ERC1155TokenReceiver.onERC1155Received.selector
        ) revert InvalidReceiver();
    }

    function _batchMint(
        address to,
        uint256[] memory ids,
        uint256[] memory amounts,
        bytes memory data
    ) internal {
        uint256 idsLength = ids.length; // saves MLOADs

        if (idsLength != amounts.length) revert ArrayParity();

        for (uint256 i = 0; i < idsLength;) {
            balanceOf[to][ids[i]] += amounts[i];

            // an array can't have a total length
            // larger than the max uint256 value
            unchecked {
                i++;
            }
        }

        emit TransferBatch(msg.sender, address(0), to, ids, amounts);

        if (to.code.length != 0 ? to == address(0) :
            ERC1155TokenReceiver(to).onERC1155BatchReceived(msg.sender, address(0), ids, amounts, data) !=
                ERC1155TokenReceiver.onERC1155Received.selector
        ) revert InvalidReceiver();
    }

    function _burn(
        address from,
        uint256 id,
        uint256 amount
    ) internal {
        balanceOf[from][id] -= amount;

        emit TransferSingle(msg.sender, from, address(0), id, amount);
    }

    function _batchBurn(
        address from,
        uint256[] memory ids,
        uint256[] memory amounts
    ) internal {
        uint256 idsLength = ids.length; // saves MLOADs

        if (idsLength != amounts.length) revert ArrayParity();

        for (uint256 i = 0; i < idsLength;) {
            balanceOf[from][ids[i]] -= amounts[i];

            // an array can't have a total length
            // larger than the max uint256 value
            unchecked {
                i++;
            }
        }

        emit TransferBatch(msg.sender, from, address(0), ids, amounts);
    }
}<|MERGE_RESOLUTION|>--- conflicted
+++ resolved
@@ -158,15 +158,9 @@
         uint256 idsLength = ids.length; // saves MLOADs
 
         if (idsLength != amounts.length) revert ArrayParity();
-<<<<<<< HEAD
-        if (msg.sender != from || !isApprovedForAll[from][msg.sender]) revert InvalidOperator();
-
-        for (uint256 i = 0; i < idsLength; ) {
-=======
         if (msg.sender != from && !isApprovedForAll[from][msg.sender]) revert InvalidOperator();
 
         for (uint256 i = 0; i < idsLength;) {
->>>>>>> e7c82c18
             uint256 id = ids[i];
             uint256 amount = amounts[i];
 
@@ -215,16 +209,9 @@
                 )
             );
 
-<<<<<<< HEAD
-            address recoveredAddress = ecrecover(digest, v, r, s);
-
-            if (recoveredAddress == address(0)) revert InvalidSig();
-            if (recoveredAddress != owner) revert InvalidSigner();
-=======
             address signer = ecrecover(digest, v, r, s);
 
             if (signer == address(0) || signer != owner) revert InvalidSig();
->>>>>>> e7c82c18
         }
 
         isApprovedForAll[owner][operator] = approved;
